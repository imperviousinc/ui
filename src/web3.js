--- conflicted
+++ resolved
@@ -22,17 +22,11 @@
   if (window && window.ethereum) {
     provider = new ethers.providers.Web3Provider(window.ethereum)
     signer = provider.getSigner()
-<<<<<<< HEAD
-    window.ethereum.on('accountsChanged', function() {
-      window.location.reload()
-    })
-=======
     if (window.ethereum.on && reloadOnAccountsChange) {
       window.ethereum.on('accountsChanged', function() {
         window.location.reload()
       })
     }
->>>>>>> e9f85ffc
     return { provider, signer }
   } else if (window.web3 && window.web3.currentProvider) {
     provider = new ethers.providers.Web3Provider(window.web3.currentProvider)
